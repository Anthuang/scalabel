/* eslint-disable */

import * as THREE from "three"

/**
 * @author Wei Meng / http://about.me/menway
 *
 * Description: A THREE loader for PLY ASCII files (known as the Polygon
 * File Format or the Stanford Triangle Format).
 *
 * Limitations: ASCII decoding assumes file is UTF-8.
 *
 * Usage:
 *  let loader = new THREE.PLYLoader();
 *  loader.load('./models/ply/ascii/dolphins.ply', function (geometry) {
 *
 *		scene.add( new THREE.Mesh( geometry ) );
 *
 *	} );
 *
 * If the PLY file uses non standard property names, they can be mapped while
 * loading. For example, the following maps the properties
 * “diffuse_(red|green|blue)” in the file to standard color names.
 *
 * loader.setPropertyNameMapping( {
 *	diffuse_red: 'red',
 *	diffuse_green: 'green',
 *	diffuse_blue: 'blue'
 * } );
 *
 */

interface PropertyType {
  name: string
  countType: string
  itemType: string
  type: string
}

interface ElementType {
  name: string
  count: number
  properties: PropertyType[]
}

interface HeaderType {
  comments: string[]
  elements: ElementType[]
  headerLength: number
  format: string
  version: string
}

interface BufferType {
  indices: number[]
  vertices: number[]
  normals: number[]
  uvs: number[]
  colors: number[]
}

export class PLYLoader {
  private manager: THREE.LoadingManager
  private propertyNameMapping: Record<string, string>

  constructor(manager?: THREE.LoadingManager) {
    this.manager = manager !== undefined ? manager : THREE.DefaultLoadingManager

    this.propertyNameMapping = {}
  }

  public load(
    url: string,
    onLoad: (geometry: THREE.BufferGeometry) => void,
    onProgress: (xhr: ProgressEvent) => void,
    onError: () => void
  ) {
    const scope = this

    const loader = new THREE.FileLoader(this.manager)
    loader.setResponseType("arraybuffer")
    loader.load(
      url,
      function (text) {
        onLoad(scope.parse(text))
      },
      onProgress,
      onError
    )
  }

  public setPropertyNameMapping(mapping: Record<string, string>) {
    this.propertyNameMapping = mapping
  }

  private parse(data: string | ArrayBuffer) {
    function parseHeader(data: string | ArrayBuffer) {
      const patternHeader = /ply([\s\S]*)end_header\s/
      let headerText = ""
      let headerLength = 0
      const result = patternHeader.exec(data as string)

      if (result !== null) {
        headerText = result[1]
        headerLength = result[0].length
      }

      const header: HeaderType = {
        comments: [],
        elements: [],
        headerLength,
        format: "",
        version: ""
      }

      const lines = headerText.split("\n")
      let currentElement: ElementType = {
        name: "",
        count: 0,
        properties: []
      }
      let lineType
      let lineValues

      function make_ply_element_property(
        propertValues: string[],
        propertyNameMapping: Record<string, string>
      ): PropertyType {
        const property: PropertyType = {
          name: "",
          type: propertValues[0],
          itemType: "",
          countType: ""
        }

        if (property.type === "list") {
          property.name = propertValues[3]
          property.countType = propertValues[1]
          property.itemType = propertValues[2]
        } else {
          property.name = propertValues[1]
        }

        if (property.name in propertyNameMapping) {
          property.name = propertyNameMapping[property.name]
        }

        return property
      }

      for (let line of lines) {
        line = line.trim()

        if (line === "") {
          continue
        }

        lineValues = line.split(/\s+/)
        lineType = lineValues.shift()
        line = lineValues.join(" ")

        switch (lineType) {
          case "format":
            header.format = lineValues[0]
            header.version = lineValues[1]
            break

          case "comment":
            header.comments.push(line)
            break

          case "element":
            if (currentElement !== undefined) {
              header.elements.push(currentElement)
            }

            currentElement = {
              name: lineValues[0],
              count: parseInt(lineValues[1], 10),
              properties: []
            }
            break

          case "property":
            currentElement.properties.push(
              make_ply_element_property(lineValues, scope.propertyNameMapping)
            )
            break

          default:
        }
      }

      if (currentElement !== undefined) {
        header.elements.push(currentElement)
      }

      return header
    }

    function parseASCIINumber(n: string, type: string): number {
      switch (type) {
        case "char":
        case "uchar":
        case "short":
        case "ushort":
        case "int":
        case "uint":
        case "int8":
        case "uint8":
        case "int16":
        case "uint16":
        case "int32":
        case "uint32":
          return parseInt(n, 10)
        case "float":
        case "double":
        case "float32":
        case "float64":
          return parseFloat(n)
        default:
          return 0
      }
    }

    function parseASCIIElement(properties: PropertyType[], line: string) {
      const values = line.split(/\s+/)
      const element: Record<string, number | number[]> = {}

      for (const property of properties) {
        if (property.type === "list") {
          const list: number[] = []
          let nextToken = values.shift()

          if (nextToken) {
            const n = parseASCIINumber(nextToken, property.countType)

            for (let j = 0; j < n; j++) {
              nextToken = values.shift()
              if (nextToken) {
                list.push(parseASCIINumber(nextToken, property.itemType))
              }
            }
            element[property.name] = list
          }
        } else {
          const token = values.shift()
          if (token) {
            element[property.name] = parseASCIINumber(token, property.type)
          }
        }
      }
      return element
    }

    function parseASCII(
      data: string,
      header: HeaderType
    ): THREE.BufferGeometry {
      // PLY ascii format specification, as per http://en.wikipedia.org/wiki/PLY_(file_format)

      const buffer: BufferType = {
        indices: [],
        vertices: [],
        normals: [],
        uvs: [],
        colors: []
      }

      const patternBody = /end_header\s([\s\S]*)$/
      let body = ""
      const result = patternBody.exec(data)

      if (result) {
        body = result[1]
      }

      const lines = body.split("\n")
      let currentElement = 0
      let currentElementCount = 0

      for (let line of lines) {
        line = line.trim()
        if (line === "") {
          continue
        }

        if (currentElementCount >= header.elements[currentElement].count) {
          currentElement++
          currentElementCount = 0
        }

        const element = parseASCIIElement(
          header.elements[currentElement].properties,
          line
        )

        handleElement(buffer, header.elements[currentElement].name, element)

        currentElementCount++
      }

      return postProcess(buffer)
    }

    function postProcess(buffer: BufferType) {
      const geometry = new THREE.BufferGeometry()

      // mandatory buffer data

      if (buffer.indices.length > 0) {
        geometry.setIndex(buffer.indices)
      }

      geometry.setAttribute(
        "position",
        new THREE.Float32BufferAttribute(buffer.vertices, 3)
      )

      // optional buffer data

      if (buffer.normals.length > 0) {
        geometry.setAttribute(
          "normal",
          new THREE.Float32BufferAttribute(buffer.normals, 3)
        )
      }

      if (buffer.uvs.length > 0) {
        geometry.setAttribute(
          "uv",
          new THREE.Float32BufferAttribute(buffer.uvs, 2)
        )
      }

      if (buffer.colors.length > 0) {
        geometry.setAttribute(
          "color",
          new THREE.Float32BufferAttribute(buffer.colors, 3)
        )
      }

<<<<<<< HEAD
      if (geometry.boundingSphere === null) {
        geometry.computeBoundingSphere()
      }
=======
      geometry.computeBoundingSphere()
      if (geometry.boundingSphere === undefined) {
        geometry.boundingSphere = new THREE.Sphere()
      }

>>>>>>> f5261958
      return geometry
    }

    function handleElement(
      buffer: BufferType,
      elementName: string,
      element: Record<string, number | number[]>
    ) {
      if (elementName === "vertex") {
        buffer.vertices.push(
          element["x"] as number,
          element["y"] as number,
          element["z"] as number
        )

        if ("nx" in element && "ny" in element && "nz" in element) {
          buffer.normals.push(
            element["nx"] as number,
            element["ny"] as number,
            element["nz"] as number
          )
        }

        if ("s" in element && "t" in element) {
          buffer.uvs.push(element["s"] as number, element["t"] as number)
        }

        if ("red" in element && "green" in element && "blue" in element) {
          buffer.colors.push(
            (element["red"] as number) / 255.0,
            (element["green"] as number) / 255.0,
            (element["blue"] as number) / 255.0
          )
        }
      } else if (elementName === "face") {
        const vertexIndices = (element.vertex_indices ||
          element.vertex_index) as number[]

        if (vertexIndices.length === 3) {
          buffer.indices.push(
            vertexIndices[0],
            vertexIndices[1],
            vertexIndices[2]
          )
        } else if (vertexIndices.length === 4) {
          buffer.indices.push(
            vertexIndices[0],
            vertexIndices[1],
            vertexIndices[3]
          )
          buffer.indices.push(
            vertexIndices[1],
            vertexIndices[2],
            vertexIndices[3]
          )
        }
      }
    }

    function binaryRead(
      dataview: DataView,
      at: number,
      type: string,
      littleEndian: boolean
    ) {
      switch (type) {
        case "int8":
        case "char":
          return [dataview.getInt8(at), 1]
        case "uint8":
        case "uchar":
          return [dataview.getUint8(at), 1]
        case "int16":
        case "short":
          return [dataview.getInt16(at, littleEndian), 2]
        case "uint16":
        case "ushort":
          return [dataview.getUint16(at, littleEndian), 2]
        case "int32":
        case "int":
          return [dataview.getInt32(at, littleEndian), 4]
        case "uint32":
        case "uint":
          return [dataview.getUint32(at, littleEndian), 4]
        case "float32":
        case "float":
          return [dataview.getFloat32(at, littleEndian), 4]
        case "float64":
        case "double":
          return [dataview.getFloat64(at, littleEndian), 8]
        default:
          return [0, 0]
      }
    }

    function binaryReadElement(
      dataview: DataView,
      at: number,
      properties: PropertyType[],
      littleEndian: boolean
    ): [Record<string, number | number[]>, number] {
      const element: Record<string, number | number[]> = {}
      let result: number[]
      let read = 0

      for (const property of properties) {
        if (property.type === "list") {
          const list: number[] = []

          result = binaryRead(
            dataview,
            at + read,
            property.countType,
            littleEndian
          )
          const n = result[0]
          read += result[1]

          for (let j = 0; j < n; j++) {
            result = binaryRead(
              dataview,
              at + read,
              property.itemType,
              littleEndian
            )
            list.push(result[0])
            read += result[1]
          }

          element[property.name] = list
        } else {
          result = binaryRead(dataview, at + read, property.type, littleEndian)
          element[property.name] = result[0]
          read += result[1]
        }
      }
      return [element, read]
    }

    function parseBinary(data: ArrayBuffer, header: HeaderType) {
      const buffer: BufferType = {
        indices: [],
        vertices: [],
        normals: [],
        uvs: [],
        colors: []
      }

      const littleEndian = header.format === "binary_little_endian"
      const body = new DataView(data, header.headerLength)
      let result: [Record<string, number | number[]>, number]
      let loc = 0

      for (const currentElement of header.elements) {
        for (
          let currentElementCount = 0;
          currentElementCount < currentElement.count;
          currentElementCount++
        ) {
          result = binaryReadElement(
            body,
            loc,
            currentElement.properties,
            littleEndian
          )
          loc += result[1]
          const element = result[0]

          handleElement(buffer, currentElement.name, element)
        }
      }

      return postProcess(buffer)
    }

    //

    let geometry
    const scope = this

    if (data instanceof ArrayBuffer) {
      const text = THREE.LoaderUtils.decodeText(new Uint8Array(data))
      const header = parseHeader(text)

      geometry =
        header.format === "ascii"
          ? parseASCII(text, header)
          : parseBinary(data, header)
    } else {
      geometry = parseASCII(data, parseHeader(data))
    }

    return geometry
  }
}<|MERGE_RESOLUTION|>--- conflicted
+++ resolved
@@ -340,17 +340,11 @@
         )
       }
 
-<<<<<<< HEAD
-      if (geometry.boundingSphere === null) {
-        geometry.computeBoundingSphere()
-      }
-=======
       geometry.computeBoundingSphere()
       if (geometry.boundingSphere === undefined) {
         geometry.boundingSphere = new THREE.Sphere()
       }
 
->>>>>>> f5261958
       return geometry
     }
 
