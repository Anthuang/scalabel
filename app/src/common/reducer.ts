import { AnyAction, Reducer } from "redux"

import * as actionConsts from "../const/action"
import * as common from "../functional/common"
import { makeState } from "../functional/states"
import * as actionTypes from "../types/action"
import { State } from "../types/state"

/**
 * Process one action
 *
 * @param state
 * @param action
 */
function reduceOne(state: State, action: actionTypes.BaseAction): State {
  switch (action.type) {
    case actionConsts.INIT_SESSION:
      return common.initSession(state)
    case actionConsts.CHANGE_SELECT:
      return common.changeSelect(
        state,
        action as actionTypes.ChangeSelectAction
      )
    case actionConsts.LOAD_ITEM:
      return common.loadItem(state, action as actionTypes.LoadItemAction)
    case actionConsts.UPDATE_ALL:
      return common.updateAll(state)
    case actionConsts.UPDATE_TASK:
      return common.updateTask(state, action as actionTypes.UpdateTaskAction)
    case actionConsts.UPDATE_STATE:
      return common.updateState(state, action as actionTypes.UpdateStateAction)
    case actionConsts.ADD_LABELS:
      return common.addLabels(state, action as actionTypes.AddLabelsAction)
    case actionConsts.ADD_TRACK:
      return common.addTrack(state, action as actionTypes.AddTrackAction)
    case actionConsts.CHANGE_SHAPES:
      return common.changeShapes(
        state,
        action as actionTypes.ChangeShapesAction
      )
    case actionConsts.CHANGE_LABELS:
      return common.changeLabels(
        state,
        action as actionTypes.ChangeLabelsAction
      )
    case actionConsts.LINK_LABELS:
      return common.linkLabels(state, action as actionTypes.LinkLabelsAction)
    case actionConsts.UNLINK_LABELS:
      return common.unlinkLabels(
        state,
        action as actionTypes.UnlinkLabelsAction
      )
    case actionConsts.MERGE_TRACKS:
      return common.mergeTracks(state, action as actionTypes.MergeTrackAction)
    case actionConsts.SPLIT_TRACK:
      return common.splitTrack(state, action as actionTypes.SplitTrackAction)
    case actionConsts.DELETE_LABELS:
      return common.deleteLabels(
        state,
        action as actionTypes.DeleteLabelsAction
      )
    case actionConsts.ADD_VIEWER_CONFIG:
      return common.addViewerConfig(
        state,
        action as actionTypes.AddViewerConfigAction
      )
    case actionConsts.UPDATE_PANE:
      return common.updatePane(state, action as actionTypes.UpdatePaneAction)
    case actionConsts.SPLIT_PANE:
      return common.splitPane(state, action as actionTypes.SplitPaneAction)
    case actionConsts.DELETE_PANE:
      return common.deletePane(state, action as actionTypes.DeletePaneAction)
    case actionConsts.CHANGE_VIEWER_CONFIG:
      return common.changeViewerConfig(
        state,
        action as actionTypes.ChangeViewerConfigAction
      )
    case actionConsts.SUBMIT:
      return common.submit(state, action as actionTypes.SubmitAction)
    case actionConsts.START_LINK_TRACK:
      return common.startLinkTrack(state)
    case actionConsts.UPDATE_SESSION_STATUS:
      return common.updateSessionStatus(
        state,
        action as actionTypes.UpdateSessionStatusAction
      )
    case actionConsts.CHANGE_SESSION_MODE:
      return common.changeSessionMode(
        state,
        action as actionTypes.ChangeSessionModeAction
      )
<<<<<<< HEAD
    case actionConsts.UPDATE_MODEL_STATUS:
      return common.updateModelStatus(
        state,
        action as actionTypes.UpdateModelStatusAction
      )
=======
    case actionConsts.ADD_ALERT:
      return common.addAlert(state, action as actionTypes.AddAlertAction)
    case actionConsts.CLOSE_ALERT:
      return common.removeAlert(state, action as actionTypes.RemoveAlertAction)
>>>>>>> 7d4131c2
    case actionConsts.NULL:
      return state
    default:
  }
  return state
}

/**
 * Reducer
 *
 * @param {State} currentState
 * @param {AnyAction} action
 * @returns {State}
 */
export const reducer: Reducer<State> = (
  currentState: State | undefined,
  action: AnyAction
): State => {
  let state = currentState !== undefined ? currentState : makeState()
  if (action.type === actionConsts.SEQUENTIAL) {
    ;(action as actionTypes.SequentialAction).actions.forEach((element) => {
      state = reduceOne(state, element)
    })
  } else {
    state = reduceOne(state, action as actionTypes.BaseAction)
  }
  return state
}<|MERGE_RESOLUTION|>--- conflicted
+++ resolved
@@ -89,18 +89,15 @@
         state,
         action as actionTypes.ChangeSessionModeAction
       )
-<<<<<<< HEAD
     case actionConsts.UPDATE_MODEL_STATUS:
       return common.updateModelStatus(
         state,
         action as actionTypes.UpdateModelStatusAction
       )
-=======
     case actionConsts.ADD_ALERT:
       return common.addAlert(state, action as actionTypes.AddAlertAction)
     case actionConsts.CLOSE_ALERT:
       return common.removeAlert(state, action as actionTypes.RemoveAlertAction)
->>>>>>> 7d4131c2
     case actionConsts.NULL:
       return state
     default:
