import * as yaml from "js-yaml"
import _ from "lodash"

import {
  getInstructionUrl,
  getPageTitle,
  getTracking,
  index2str
} from "../common/util"
import { ItemTypeName, LabelTypeName } from "../const/common"
import { FormField } from "../const/project"
import {
  isValidId,
  makeSensor,
  makeTask,
  makeTrack
} from "../functional/states"
<<<<<<< HEAD
import { DatasetExport, ItemExport, ItemGroupExport } from "../types/export"
=======
import { DatasetExport, ItemExport, LabelExport } from "../types/export"
>>>>>>> 2dd883c0
import { CreationForm, FormFileData, Project } from "../types/project"
import {
  Attribute,
  Category,
  ConfigType,
  ItemType,
  Label2DTemplateType,
  SensorType,
  TaskStatus,
  TaskType,
  TrackIdMap
} from "../types/state"
import * as defaults from "./defaults"
import { convertItemToImport } from "./import"
import { ProjectStore } from "./project_store"
import { Storage } from "./storage"
import * as util from "./util"
import { mergeNearbyVertices, polyIsComplex } from "../math/polygon2d"
import Logger from "./logger"

/**
 * convert fields to form and validate input
 * if invalid input is found, error is returned to user via alert
 *
 * @param projectStore
 */
export async function parseForm(
  fields: { [key: string]: string },
  projectStore: ProjectStore
): Promise<CreationForm> {
  // Check that required fields were entered
  let projectName = fields[FormField.PROJECT_NAME]
  if (projectName === "") {
    throw Error("Please create a project name")
  } else {
    projectName = util.parseProjectName(projectName)
  }

  const itemType = fields[FormField.ITEM_TYPE]
  if (itemType === "") {
    throw Error("Please choose an item type")
  }

  const labelType = fields[FormField.LABEL_TYPE]
  if (labelType === "") {
    throw Error("Please choose a label type")
  }

  // Task size is not required for videos
  let taskSize = 1 // Video case
  if (fields[FormField.ITEM_TYPE] !== ItemTypeName.VIDEO) {
    if (fields[FormField.TASK_SIZE] === "") {
      throw Error("Please specify a task size")
    } else {
      taskSize = parseInt(fields[FormField.TASK_SIZE], 10)
    }
  }

  // Derived fields
  const pageTitle = getPageTitle(labelType, itemType)
  const instructionUrl = getInstructionUrl(labelType)

  // Ensure project name is not already in use
  const exists = await projectStore.checkProjectName(projectName)
  if (exists) {
    throw Error("Project name already exists.")
  }
  const demoMode = fields[FormField.DEMO_MODE] === "true"
  const form = util.makeCreationForm(
    projectName,
    itemType,
    labelType,
    pageTitle,
    taskSize,
    instructionUrl,
    demoMode
  )
  return form
}

/**
 * Parses item, category, and attribute files from paths
 *
 * @param storage
 * @param labelType
 * @param itemsRequired
 */
export async function parseFiles(
  storage: Storage,
  labelType: string,
  files: { [key: string]: string },
  itemsRequired: boolean
): Promise<FormFileData> {
  const items = parseItems(storage, files, itemsRequired)

  const categories: Promise<Category[]> = readConfig(
    storage,
    _.get(files, FormField.CATEGORIES),
    getDefaultCategories(labelType)
  )

  const sensors: Promise<SensorType[]> = readConfig(
    storage,
    _.get(files, FormField.SENSORS),
    []
  )

  const templates: Promise<Label2DTemplateType[]> = readConfig(
    storage,
    _.get(files, FormField.LABEL_SPEC),
    []
  )

  const attributes = readConfig(
    storage,
    _.get(files, FormField.ATTRIBUTES),
    getDefaultAttributes(labelType)
  )

  return await Promise.all([
    items,
    sensors,
    templates,
    attributes,
    categories
  ]).then(
    (
      result: [
        [Array<Partial<ItemExport>>, Array<Partial<ItemGroupExport>>],
        SensorType[],
        Label2DTemplateType[],
        Attribute[],
        Category[]
      ]
    ) => {
      return {
        items: result[0][0],
        itemGroups: result[0][1],
        sensors: result[1],
        templates: result[2],
        attributes: result[3],
        categories: result[4]
      }
    }
  )
}

/**
 * Parses item, category, and attribute files from paths
 *
 * @param storage
 * @param labelType
 */
export async function parseSingleFile(
  storage: Storage,
  labelType: string,
  files: { [key: string]: string }
): Promise<FormFileData> {
  const dataset: Promise<DatasetExport> = readConfig(
    storage,
    _.get(files, FormField.DATASET),
    getDefaultDataset(labelType)
  )

  return await dataset.then((dataset: DatasetExport) => {
    const categories: Category[] = []
    dataset.config.categories.forEach((category) =>
      categories.push({ name: category })
    )
    return {
      items: dataset.frames as Array<Partial<ItemExport>>,
      itemGroups: dataset.frameGroups !== undefined ? dataset.frameGroups : [],
      sensors:
        dataset.config.sensors !== undefined ? dataset.config.sensors : [],
      templates: [],
      attributes: dataset.config.attributes as Attribute[],
      categories: categories
    }
  })
}

/**
 * Read the config file, for example items or attributes
 * Can be in json or yaml format
 * If the path is undefined or empty, use the default
 *
 * @param storage
 * @param filePath
 * @param defaultValue
 */
export async function readConfig<T>(
  storage: Storage,
  filePath: string | undefined,
  defaultValue: T
): Promise<T> {
  if (filePath === undefined) {
    return defaultValue
  }

  const file = await storage.load(filePath)
  try {
    const fileData = (yaml.load(file, { json: true }) as unknown) as T
    return fileData
  } catch {
    throw new Error(`Improper formatting for file: ${filePath}`)
  }
}

/**
 * Get default categories if they weren't provided
 *
 * @param labelType
 */
function getDefaultCategories(labelType: string): Category[] {
  switch (labelType) {
    // TODO: add seg2d defaults (requires subcategories)
    case LabelTypeName.BOX_3D:
    case LabelTypeName.BOX_2D:
      return defaults.boxCategories
    case LabelTypeName.POLYLINE_2D:
      return defaults.polyline2DCategories
    default:
      return []
  }
}

/**
 * Get default attributes if they weren't provided
 *
 * @param labelType
 */
function getDefaultAttributes(labelType: string): Attribute[] {
  switch (labelType) {
    case LabelTypeName.BOX_2D:
      return defaults.box2DAttributes
    default:
      return defaults.dummyAttributes
  }
}

/**
 * Get default dataset if it wasn't provided
 *
 * @param labelType
 */
function getDefaultDataset(labelType: string): DatasetExport {
  const dataset: DatasetExport = {
    frames: [],
    config: {
      attributes: getDefaultAttributes(labelType),
      categories: []
    }
  }
  return dataset
}

/**
 * Load from items file, grouped by video name
 *
 * @param storage
 * @param itemsRequired
 */
export async function parseItems(
  storage: Storage,
  files: { [key: string]: string },
  itemsRequired: boolean
): Promise<[Array<Partial<ItemExport>>, Array<Partial<ItemGroupExport>>]> {
  if (FormField.ITEMS in files) {
    let items = await readConfig<Array<Partial<ItemExport>> | DatasetExport>(
      storage,
      files[FormField.ITEMS],
      []
    )
    let itemGroups: Array<Partial<ItemGroupExport>> = []
    if ("frameGroups" in items) {
      itemGroups = items.frameGroups as Array<Partial<ItemGroupExport>>
    }
    if ("frames" in items) {
      items = items.frames
    }
    return [items, itemGroups]
  } else {
    if (itemsRequired) {
      throw new Error("No item file.")
    } else {
      return [[], []]
    }
  }
}

/**
 * Marshal data into project format
 *
 * @param form
 * @param formFileData
 */
export async function createProject(
  form: CreationForm,
  formFileData: FormFileData
): Promise<Project> {
  const handlerUrl = util.getHandlerUrl(form.itemType, form.labelType)
  const bundleFile = util.getBundleFile(form.labelType)
  const [itemType, tracking] = getTracking(form.itemType)

  const templates: { [name: string]: Label2DTemplateType } = {}

  for (let i = 0; i < formFileData.templates.length; i++) {
    templates[`template${i}`] = formFileData.templates[i]
  }

  /* use arbitrary values for
   * taskId and policyTypes
   * assign these when tasks are created
   */
  const config: ConfigType = {
    projectName: form.projectName,
    itemType,
    labelTypes: [form.labelType],
    label2DTemplates: templates,
    taskSize: form.taskSize,
    handlerUrl,
    pageTitle: form.pageTitle,
    instructionPage: form.instructionUrl,
    bundleFile,
    categories: getLeafCategories(formFileData.categories),
    treeCategories: formFileData.categories,
    attributes: formFileData.attributes,
    taskId: "",
    tracking,
    policyTypes: [],
    demoMode: form.demoMode,
    autosave: true,
    bots: false
  }

  // Ensure that all video names are set to default if empty
  let projectItems = formFileData.items
  projectItems.forEach((itemExport) => {
    if (itemExport.videoName === undefined) {
      itemExport.videoName = ""
    }
  })

  const sensors: { [id: number]: SensorType } = {}
  for (const sensor of formFileData.sensors) {
    sensors[sensor.id] = sensor
  }

  // With tracking, order by video name lexicographically and split according
  // to video name. It should be noted that a stable sort must be used to
  // maintain ordering provided in the image list file
  projectItems = _.sortBy(projectItems, [(item) => item.videoName])
  const project: Project = {
    config,
    items: projectItems,
    itemGroups: formFileData.itemGroups,
    sensors
  }
  return Promise.resolve(project)
}

/**
 * Get leaf categories
 *
 * @param categoires
 */
function getLeafCategories(categoires: Category[]): string[] {
  let leafCategoires: string[] = []
  for (const category of categoires) {
    if (category.subcategories !== undefined) {
      leafCategoires = leafCategoires.concat(
        getLeafCategories(category.subcategories)
      )
    } else {
      leafCategoires.push(category.name)
    }
  }
  return leafCategoires
}

/**
 * Create two maps for quick lookup of attribute data
 *
 * @param configAttributes the attributes from config file
 * first RV: map from attribute name to attribute and its index
 * second RV: map from attribute value to its index within that attribute
 */
function getAttributeMaps(
  configAttributes: Attribute[]
): [{ [key: string]: [number, Attribute] }, { [key: string]: number }] {
  const attributeNameMap: { [key: string]: [number, Attribute] } = {}
  const attributeValueMap: { [key: string]: number } = {}
  for (let attrInd = 0; attrInd < configAttributes.length; attrInd++) {
    const configAttribute = configAttributes[attrInd]
    // Map attribute name to its index and its value
    attributeNameMap[configAttribute.name] = [attrInd, configAttribute]
    // Map attribute values to their indices (if its a list)
    if (configAttribute.toolType === "list") {
      const values = configAttribute.values
      for (let valueInd = 0; valueInd < values.length; valueInd++) {
        const value = values[valueInd]
        attributeValueMap[value] = valueInd
      }
    }
  }
  return [attributeNameMap, attributeValueMap]
}

/**
 * Create a map for quick lookup of category data
 *
 * @param configCategories the categories from config file
 * returns a map from category value to its index
 */
function getCategoryMap(configCategories: string[]): { [key: string]: number } {
  const categoryNameMap: { [key: string]: number } = {}
  for (let catInd = 0; catInd < configCategories.length; catInd++) {
    // Map category names to their indices
    const category = configCategories[catInd]
    categoryNameMap[category] = catInd
  }
  return categoryNameMap
}

/**
 * Create a map for quick lookup of items by their name
 *
 * @param items
 */
function getItemNameMap(
  items: Array<Partial<ItemExport>>
): { [key: string]: number } {
  const itemNameMap: { [key: string]: number } = {}
  for (let itemInd = 0; itemInd < items.length; itemInd++) {
    const item = items[itemInd]
    let itemName: string = ""
    item.name !== undefined
      ? (itemName = item.name)
      : (itemName = item.url as string)
    itemNameMap[itemName] = itemInd
  }
  return itemNameMap
}

/**
 * Filter invalid items, condition depends on whether labeling fusion data
 * Items are in export format
 *
 * @param items
 * @param itemType
 */
function filterInvalidItems(
  items: Array<Partial<ItemExport>>,
  itemType: string,
  sensors: { [id: number]: SensorType }
): Array<Partial<ItemExport>> {
  if (itemType === ItemTypeName.FUSION) {
    return items.filter(
      (itemExport) =>
        itemExport.dataType === undefined &&
        itemExport.sensor !== undefined &&
        itemExport.timestamp !== undefined &&
        itemExport.sensor in sensors
    )
  } else {
    return items.filter(
      (itemExport) =>
        itemExport.dataType === undefined || itemExport.dataType === itemType
    )
  }
}

/**
<<<<<<< HEAD
 * Make item groups
 *
 * @param items
 * @param itemGroups
 */
function makeItemGroups(
  items: Array<Partial<ItemExport>>,
  itemGroups?: Array<Partial<ItemGroupExport>>
): Array<Partial<ItemGroupExport>> {
  if (itemGroups !== undefined && itemGroups.length > 0) {
    return itemGroups
  } else {
    const newItemGroups: Array<Partial<ItemGroupExport>> = []
    for (const item of items) {
      const itemSensor = item.sensor as number
      let itemName = item.url as string
      if (item.name !== undefined) {
        itemName = item.name
      }
      const newItemGroup: Partial<ItemGroupExport> = {
        timestamp: util.getItemTimestamp(item),
        frames: { [itemSensor]: itemName },
        videoName: item.videoName
      }
      newItemGroups.push(newItemGroup)
    }
    return newItemGroups
  }
=======
 * If the imported items have polygon annotations,
 * check whether the polygon have intersections. Filter them and throw a warning
 *
 * @param project
 */
export function filterIntersectedPolygonsInProject(
  project: Project
): [Project, string] {
  const items = project.items
  let msg: string = ""
  let numberOfIntersections = 0

  const newItems = items.map((item) => {
    let newItem: Partial<ItemExport> = item
    if (item.labels !== undefined) {
      const filteredLabels: LabelExport[] = []
      item.labels.forEach((label) => {
        if (label.poly2d !== undefined && label.poly2d !== null) {
          label.poly2d.forEach((poly) => {
            // If it is a polyline label, do not check intersection
            if (!poly.closed) {
              filteredLabels.push(label)
            } else {
              // This is a workaround for importing bdd100k labels.
              // Its polygon may contain vertices that is very close (<1)
              // And the intersection there always appear under this situation
              // So we merge them first to avoid intersection
              poly.vertices = mergeNearbyVertices(poly.vertices, 1)
              // Check whether the polygon have intersections
              const intersectionData = polyIsComplex(poly.vertices)
              if (intersectionData.length > 0) {
                numberOfIntersections += intersectionData.length
                intersectionData.forEach((seg) => {
                  msg = `Image url: ${
                    item.url !== undefined ? item.url.toString() : ""
                  }\n`
                  msg += `polygon ID: ${label.id.toString()}\n`
                  msg += `Segment1: (${seg[0]}, ${seg[1]}, ${seg[2]}, ${seg[3]})\n`
                  msg += `Segment2: (${seg[4]}, ${seg[5]}, ${seg[6]}, ${seg[7]})\n`
                  msg += `\n`
                })
              } else {
                filteredLabels.push(label)
              }
            }
          })
        } else {
          filteredLabels.push(label)
        }
      })
      newItem = {
        ...newItem,
        labels: filteredLabels
      }
    }
    return newItem
  })

  if (numberOfIntersections > 0) {
    msg =
      `Found and filtered${numberOfIntersections} polygon intersection(s)!\n` +
      msg +
      "Please check your data."
    Logger.warning(msg)
  }

  project.items = newItems
  return [project, msg]
>>>>>>> 2dd883c0
}

/**
 * Partitions the item into tasks
 * Returns list of task indices in format [start, stop) for every task
 *
 * @param itemGroups
 * @param tracking
 * @param taskSize
 */
function partitionItemsIntoTasks(
  itemGroups: Array<Partial<ItemGroupExport>>,
  tracking: boolean,
  taskSize: number
): number[] {
  const taskGroupIndices: number[] = []
  if (tracking) {
    // Partition by video name
    let prevVideoName: string
    itemGroups.forEach((value, index) => {
      if (value.videoName !== undefined) {
        if (value.videoName !== prevVideoName) {
          taskGroupIndices.push(index)
          prevVideoName = value.videoName
        }
      }
    })
    taskGroupIndices.push(itemGroups.length)
  } else {
    // If we have multiple sensors,
    // we should make those belong to the same group into the same task
    let currentSize = 0
    taskGroupIndices.push(0)
    for (let i = 0; i < itemGroups.length; i += 1) {
      currentSize += Object.keys(
        itemGroups[i].frames as { [id: number]: string }
      ).length
      if (currentSize >= taskSize) {
        taskGroupIndices.push(i + 1)
        currentSize = 0
      }
    }
    if (currentSize > 0) {
      taskGroupIndices.push(itemGroups.length)
    }
  }
  return taskGroupIndices
}

/**
 * Split project into tasks
 * Each consists of the task portion of a front  end state
 * Task and item start number are used if other tasks/items already exist
 *
 * @param project
 * @param taskStartNum
 * @param itemStartNum
 */
export async function createTasks(
  project: Project,
  taskStartNum: number = 0,
  itemStartNum: number = 0
): Promise<TaskType[]> {
  const sensors = project.sensors
  const { itemType, taskSize, tracking } = project.config

  const items = filterInvalidItems(project.items, itemType, sensors)

  // Update sensor info
  if (itemType !== ItemTypeName.FUSION) {
    if (Object.keys(sensors).length === 0) {
      sensors[-1] = makeSensor(-1, "default", itemType)
    }
    let maxSensorId = Math.max(
      ...Object.keys(sensors).map((key) => Number(key))
    )
    for (const itemExport of items) {
      if (itemExport.dataType !== undefined) {
        sensors[maxSensorId + 1] = makeSensor(
          maxSensorId,
          "",
          itemExport.dataType,
          itemExport.intrinsics,
          itemExport.extrinsics
        )
        itemExport.sensor = maxSensorId
        itemExport.dataType = undefined
        maxSensorId++
      } else if (
        itemExport.sensor === undefined ||
        !(itemExport.sensor in project.sensors)
      ) {
        itemExport.sensor = -1
      }
    }
  }

  const itemGroups = makeItemGroups(items, project.itemGroups)
  const itemGroupIndices = partitionItemsIntoTasks(
    itemGroups,
    tracking,
    taskSize
  )

  /* create quick lookup dicts for conversion from export type
   * to external type for attributes/categories
   * this avoids lots of indexof calls which slows down creation */
  const [attributeNameMap, attributeValueMap] = getAttributeMaps(
    project.config.attributes
  )
  const categoryNameMap = getCategoryMap(project.config.categories)
  const tasks: TaskType[] = []

  const itemNameMap = getItemNameMap(items)
  for (
    let taskIndex = 0;
    taskIndex < itemGroupIndices.length - 1;
    taskIndex++
  ) {
    const itemGroupStartIndex = itemGroupIndices[taskIndex]
    const itemGroupEndIndex = itemGroupIndices[taskIndex + 1]
    const taskItemGroups = itemGroups.slice(
      itemGroupStartIndex,
      itemGroupEndIndex
    )

    const realTaskSize = taskItemGroups.length

    /* assign task id,
     and update task size in case there aren't enough items */
    const config: ConfigType = {
      ...project.config,
      taskSize: realTaskSize,
      taskId: index2str(taskStartNum + taskIndex)
    }

    // Based on the imported labels, compute max ids
    // max order is the total number of labels
    let maxOrder = 0

    // Convert from export format to internal format
    const itemsForTask: ItemType[] = []
    const trackMap: TrackIdMap = {}
    for (let itemInd = 0; itemInd < realTaskSize; itemInd += 1) {
      const itemExportMap: { [id: number]: Partial<ItemExport> } = {}
      const taskItemGroup = taskItemGroups[itemInd]
      const taskItemDict = taskItemGroup.frames as { [id: number]: string }
      for (const key of Object.keys(taskItemDict)) {
        const sensorId = Number(key)
        const taskItemName = taskItemDict[sensorId]
        const taskItemInd = itemNameMap[taskItemName]
        itemExportMap[sensorId] = items[taskItemInd]
      }

      // Id is not relative to task, unlike index
      const itemId = itemGroupStartIndex + itemInd + itemStartNum
      const timestamp = util.getItemTimestamp(taskItemGroup)
      const newItem = convertItemToImport(
        taskItemGroup.videoName as string,
        timestamp,
        itemExportMap,
        itemInd,
        itemId,
        attributeNameMap,
        attributeValueMap,
        categoryNameMap,
        tracking
      )

      if (tracking) {
        for (const label of Object.values(newItem.labels)) {
          if (isValidId(label.track) && !(label.track in trackMap)) {
            trackMap[label.track] = makeTrack(
              { type: label.type, id: label.track },
              false
            )
          }
          trackMap[label.track].labels[label.item] = label.id
        }
      }
      maxOrder += Object.keys(newItem.labels).length

      itemsForTask.push(newItem)
    }

    // Update the num labels/shapes based on imports
    const taskStatus: TaskStatus = {
      maxOrder
    }

    const partialTask: Partial<TaskType> = {
      config,
      items: itemsForTask,
      status: taskStatus,
      sensors,
      tracks: trackMap
    }
    const task = makeTask(partialTask)
    tasks.push(task)
  }
  return Promise.resolve(tasks)
}<|MERGE_RESOLUTION|>--- conflicted
+++ resolved
@@ -15,11 +15,7 @@
   makeTask,
   makeTrack
 } from "../functional/states"
-<<<<<<< HEAD
-import { DatasetExport, ItemExport, ItemGroupExport } from "../types/export"
-=======
-import { DatasetExport, ItemExport, LabelExport } from "../types/export"
->>>>>>> 2dd883c0
+import { DatasetExport, ItemExport, ItemGroupExport, LabelExport } from "../types/export"
 import { CreationForm, FormFileData, Project } from "../types/project"
 import {
   Attribute,
@@ -493,7 +489,6 @@
 }
 
 /**
-<<<<<<< HEAD
  * Make item groups
  *
  * @param items
@@ -522,7 +517,9 @@
     }
     return newItemGroups
   }
-=======
+}
+
+/**
  * If the imported items have polygon annotations,
  * check whether the polygon have intersections. Filter them and throw a warning
  *
@@ -591,7 +588,6 @@
 
   project.items = newItems
   return [project, msg]
->>>>>>> 2dd883c0
 }
 
 /**
