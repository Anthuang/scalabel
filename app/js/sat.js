/* global sprintf module*/

/* exported Sat SatImage SatLabel ImageLabel */

if (typeof module !== 'undefined' && typeof module.exports !== 'undefined') {
  module.exports = SatLabel;
}

/*
 Utilities
 */

let COLOR_PALETTE = [
  [31, 119, 180],
  [174, 199, 232],
  [255, 127, 14],
  [255, 187, 120],
  [44, 160, 44],
  [152, 223, 138],
  [214, 39, 40],
  [255, 152, 150],
  [148, 103, 189],
  [197, 176, 213],
  [140, 86, 75],
  [196, 156, 148],
  [227, 119, 194],
  [247, 182, 210],
  [127, 127, 127],
  [199, 199, 199],
  [188, 189, 34],
  [219, 219, 141],
  [23, 190, 207],
  [158, 218, 229],
];

/**
 * Summary: Tune the shade or tint of rgb color
 * @param {[number,number,number]} rgb: input color
 * @param {[number,number,number]} base: base color (white or black)
 * @param {number} ratio: blending ratio
 * @return {[number,number,number]}
 */
function blendColor(rgb, base, ratio) {
  let newRgb = [0, 0, 0];
  for (let i = 0; i < 3; i++) {
    newRgb[i] = Math.max(0,
      Math.min(255, rgb[i] + Math.round((base[i] - rgb[i]) * ratio)));
  }
  return newRgb;
}

/**
 * Pick color from the palette. Add additional shades and tints to increase
 * the color number. Results: https://jsfiddle.net/739397/e980vft0/
 * @param {[int]} index: palette index
 * @return {[number,number,number]}
 */
function pickColorPalette(index) {
  let colorIndex = index % COLOR_PALETTE.length;
  let shadeIndex = (Math.floor(index / COLOR_PALETTE.length)) % 3;
  let rgb = COLOR_PALETTE[colorIndex];
  if (shadeIndex === 1) {
    rgb = blendColor(rgb, [255, 255, 255], 0.4);
  } else if (shadeIndex === 2) {
    rgb = blendColor(rgb, [0, 0, 0], 0.2);
  }
  return rgb;
}

/**
 * Base class for each labeling session/task
 * @param {SatItem} ItemType: item instantiation type
 * @param {SatLabel} LabelType: label instantiation type
 */
function Sat(ItemType, LabelType) {
  this.items = []; // a.k.a ImageList, but can be 3D model list
  this.labels = []; // list of label objects
  this.labelIdMap = {};
  this.lastLabelId = -1;
  this.currentItem = null;
  this.ItemType = ItemType;
  this.LabelType = LabelType;
  this.events = [];
  this.startTime = Date.now();
  this.taskId = null;
  this.projectName = null;
<<<<<<< HEAD
  this.getIpInfo();
}

/**
 * Store IP information describing the user using the freegeoip service.
 */
Sat.prototype.getIpInfo = function() {
  let self = this;
  $.getJSON('http://freegeoip.net/json/?callback=?', function(data) {
    self.ipInfo = data;
=======
  this.ready = false;
}

Sat.prototype.getIPAddress = function() {
  $.getJSON('https://api.ipify.org?format=jsonp&callback=?', function(json) {
    this.ipAddress = json.ip;
>>>>>>> fe2d8b56
  });
};

/**
 * Create a new item for this SAT.
 * @param {string} url - Location of the new item.
 * @return {SatItem} - The new item.
 */
Sat.prototype.newItem = function(url) {
  let self = this;
  let item = new self.ItemType(self, self.items.length, url);
  self.items.push(item);
  return item;
};

/**
 * Get a new label ID.
 * @return {int} - The new label ID.
 */
Sat.prototype.newLabelId = function() {
  let newId = this.lastLabelId + 1;
  while (newId in this.labelIdMap) {
    newId += 1;
  }
  this.lastLabelId = newId;
  return newId;
};

<<<<<<< HEAD
/**
 * Create a new label for this SAT.
 * @param {object} optionalAttributes - Optional attributes that may be used by
 *   subclasses of SatLabel.
 * @return {SatLabel} - The new label.
 */
Sat.prototype.newLabel = function(optionalAttributes) {
=======
Sat.prototype.newLabel = function(labelId = -1) {
>>>>>>> fe2d8b56
  let self = this;
  if (labelId < 0) {
    labelId = self.newLabelId();
  }
  let label = new self.LabelType(self, labelId);
  self.labelIdMap[label.id] = label;
  self.labels.push(label);
  if (self.currentItem) {
    self.currentItem.labels.push(label);
  }
  return label;
};

/**
 * Add an event to this SAT.
 * @param {string} action - The action triggering the event.
 * @param {int} itemIndex - Index of the item on which the event occurred.
 * @param {int} labelId - ID of the label pertaining to the event.
 * @param {object} position - Object storing some representation of position at
 *   which this event occurred.
 */
Sat.prototype.addEvent = function(action, itemIndex, labelId = -1,
                  position = null) {
  this.events.push({
    timestamp: Date.now(),
    action: action,
    itemIndex: itemIndex,
    labelId: labelId,
    position: position,
  });
};

/**
 * Go to an item in this SAT, setting it to active.
 * @param {int} index - Index of the item to go to.
 */
Sat.prototype.gotoItem = function(index) {
<<<<<<< HEAD
  let self = this;
=======
  //  TODO: save
>>>>>>> fe2d8b56
  // mod the index to wrap around the list
  let self = this;
  index = (index + self.items.length) % self.items.length;
  // TODO: event?
  self.currentItem.setActive(false);
  self.currentItem = self.items[index];
  self.currentItem.setActive(true);
  self.currentItem.onload = function() {
    self.currentItem.redraw();
  };
  self.currentItem.redraw();
};

<<<<<<< HEAD
/**
 * Load this SAT from the back end.
 */
=======
Sat.prototype.loaded = function() {
    this.ready = true;
};

// TODO
>>>>>>> fe2d8b56
Sat.prototype.load = function() {
  let self = this;
  let xhr = new XMLHttpRequest();
  xhr.onreadystatechange = function() {
    if (xhr.readyState === 4) {
      let json = JSON.parse(xhr.response);
      self.fromJson(json);
      self.loaded();
    }
  };
  // get params from url path. These uniquely identify a SAT.
  let searchParams = new URLSearchParams(window.location.search);
  self.taskIndex = parseInt(searchParams.get('task_index'));
  self.projectName = searchParams.get('project_name');
  // send the request to the back end
  let request = JSON.stringify({
    'index': self.taskIndex,
    'projectName': self.projectName,
  });
  xhr.open('POST', './postLoadTask', false);
  xhr.send(request);
};

/**
 * Save this labeling session to file by sending JSON to the back end.
 */
Sat.prototype.save = function() {
  let self = this;
  let json = self.toJson();
  let xhr = new XMLHttpRequest();
<<<<<<< HEAD
  xhr.open('POST', './postSave');
=======
  xhr.open('POST', './postSubmission');
>>>>>>> fe2d8b56
  xhr.send(JSON.stringify(json));
};

/**
 * Get this session's JSON representation
 * @return {{items: Array, labels: Array, events: *, userAgent: string}}
 */
Sat.prototype.toJson = function() {
  let self = this;
  return self.encodeBaseJson();
};

/**
 * Encode the base SAT objects. This should NOT be overloaded. Instead,
 * overload Sat.prototype.toJson()
 * @return {object} - JSON representation of the base functionality in this
 *   SAT. */
Sat.prototype.encodeBaseJson = function() {
  let self = this;
  let items = [];
  for (let i = 0; i < self.items.length; i++) {
    items.push(self.items[i].toJson());
  }
  let labels = [];
  for (let i = 0; i < self.labels.length; i++) {
    if (self.labels[i].valid) {
      labels.push(self.labels[i].toJson());
    }
  }
  return {
    projectName: self.projectName,
    startTime: self.startTime,
    items: items,
    labels: labels,
    categories: self.categories,
    events: self.events,
    userAgent: navigator.userAgent,
<<<<<<< HEAD
    ipInfo: self.ipInfo,
=======
    ipAddress: self.ipAddress,
    assignmentId: self.assignmentId,
    projectName: self.projectName,
    category: self.categories,
>>>>>>> fe2d8b56
  };
};

/**
 * Initialize this session from a JSON representation
 * @param {string} json - The JSON representation.
 */
Sat.prototype.fromJson = function(json) {
  let self = this;
<<<<<<< HEAD
  self.decodeBaseJson(json);
};

/**
 * Decode the base SAT objects. This should NOT be overloaded. Instead,
 * overload Sat.prototype.fromJson()
 * @param {string} json - The JSON representation.
 */
Sat.prototype.decodeBaseJson = function(json) {
  let self = this;
  for (let i = 0; json.labels && i < json.labels.length; i++) {
    // keep track of highest label ID
    self.lastLabelId = Math.max(self.lastLabelId, json.labels[i].id);
    let newLabel = new self.LabelType(self, json.labels[i].id);
    newLabel.fromJsonVariables(json.labels[i]);
    self.labelIdMap[newLabel.id] = newLabel;
    self.labels.push(newLabel);
=======
  if (json.labels) {
    for (let i = 0; i < json.labels.length; i++) {
      let newLabel = self.newLabel(json.labels[i].id);
      newLabel.fromJson(json.labels[i]);
    }
>>>>>>> fe2d8b56
  }

  for (let i = 0; i < json.items.length; i++) {
    let newItem = self.newItem(json.items[i].url);
    newItem.fromJson(json.items[i]);
  }

  self.categories = json.category;
  self.assignmentId = json.assignmentId;
  self.projectName = json.projectName;

  self.currentItem = self.items[0];
  self.currentItem.setActive(true);
<<<<<<< HEAD
  self.categories = json.categories;

  for (let i = 0; json.labels && i < json.labels.length; i++) {
    self.labelIdMap[json.labels[i].id].fromJsonPointers(json.labels[i]);
  }
  self.addEvent('start labeling', self.currentItem.index);
=======
>>>>>>> fe2d8b56
};

/**
 * Information used for submission
 * @return {{items: Array, labels: Array, events: *, userAgent: string}}
 */
Sat.prototype.getInfo = function() {
  let self = this;
  let items = [];
  for (let i = 0; i < this.items.length; i++) {
    items.push(this.items[i].toJson());
  }
  let labels = [];
  for (let i = 0; i < this.labels.length; i++) {
    if (this.labels[i].valid) {
      labels.push(this.labels[i].toJson());
    }
  }
  return {
    startTime: self.startTime,
    items: items,
    labels: labels,
    events: self.events,
    userAgent: navigator.userAgent,
    ipAddress: self.ipAddress,
  };
};

/**
 * Base class for each labeling target, can be pointcloud or 2D image
 * @param {Sat} sat: context
 * @param {number} index: index of this item in sat
 * @param {string} url: url to load the item
 */
<<<<<<< HEAD
function SatItem(sat, index = -1, url = '') {
  let self = this;
  self.sat = sat;
  self.index = index;
  self.url = url;
  self.labels = [];
  self.ready = false; // is this needed?
}

/**
 * Called when this item is loaded.
 */
=======
function SatItem(sat, index = -1, url = null) {
  this.sat = sat;
  this.index = index;
  this.url = url;
  this.labels = [];
  this.ready = false;
  this.attributes = {};
}

SatItem.prototype.setActive = function(active) {
  if (active) {
    this.addEvent('start labeling', self.index);
  } else {
    this.addEvent('end labeling', self.index);
  }
};

>>>>>>> fe2d8b56
SatItem.prototype.loaded = function() {
  this.ready = true;
  this.sat.addEvent('loaded', this.index);
};

/**
 * Get the item before this one.
 * @return {SatItem} the item before this one
 */
SatItem.prototype.previousItem = function() {
  if (this.index === 0) {
    return null;
  }
  return this.sat.items[this.index-1];
};

/**
 * Get the SatItem after this one.
 * @return {SatItem} the item after this one
 */
SatItem.prototype.nextItem = function() {
  if (this.index + 1 >= this.sat.items.length) {
    return null;
  }
  return this.sat.items[this.index+1];
};

/**
 * Get this SatItem's JSON representation.
 * @return {object} JSON representation of this item
 */
SatItem.prototype.toJson = function() {
  let self = this;
  let labelIds = [];
  for (let i = 0; i < self.labels.length; i++) {
    if (self.labels[i].valid) {
      labelIds.push(self.labels[i].id);
    }
  }
  return {url: self.url, index: self.index, labelIds: labelIds};
};

/**
 * Restore this SatItem from JSON.
<<<<<<< HEAD
 * @param {object} selfJson - JSON representation of this SatItem.
 * @param {string} selfJson.url - This SatItem's url.
 * @param {number} selfJson.index - This SatItem's index in
 * @param {list} selfJson.labelIds - The list of label ids of this SatItem's
 *   SatLabels.
 */
SatItem.prototype.fromJson = function(selfJson) {
  let self = this;
  self.url = selfJson.url;
  self.index = selfJson.index;
  if (selfJson.labelIds) {
    for (let i = 0; i < selfJson.labelIds.length; i++) {
      self.labels.push(self.sat.labelIdMap[selfJson.labelIds[i]]);
=======
 * @param {object} json - JSON representation of this SatItem.
 * @param {string} json.url - This SatItem's url.
 * @param {number} json.index - This SatItem's index in
 * @param {list} json.labelIDs - The list of label ids of this SatItem's
 *   SatLabels.
 */
SatItem.prototype.fromJson = function(json) {
  let self = this;
  self.url = json.url;
  // Remove this line because the index is set in Sat.newItem
  // self.index = json.index;
  if (json.labels) {
    for (let i = 0; i < json.labels.length; i++) {
      self.labels.push(self.sat.labelIdMap[json.labels[i]]);
>>>>>>> fe2d8b56
    }
  }
  self.attributes = json.attributes;
};

/**
 * Get all the visible labels in this SatItem.
 * @return {Array} list of all visible labels in this SatItem
 */
SatItem.prototype.getVisibleLabels = function() {
  let labels = [];
  for (let i = 0; i < this.labels.length; i++) {
    if (this.labels[i].valid && this.labels[i].numChildren === 0) {
      labels.push(this.labels[i]);
    }
  }
  return labels;
};

// TODO: remove this function
SatItem.prototype.deleteLabelById = function(labelId, back = true) {
  // TODO: refactor this ugly code
  let self = this;
  for (let i = 0; i < self.labels.length; i++) {
    if (self.labels[i].id === labelId) {
      let currentItem = self.previousItem();
      let currentLabel = self.sat.labelIdMap[self.labels[i].previousLabelId];
      while (back && currentItem) {
        for (let j = 0; j < currentItem.labels.length; j++) {
          if (currentItem.labels[j].id === currentLabel.id) {
            currentItem.labels.splice(j, 1);
            if (currentItem.selectedLabel &&
              currentItem.selectedLabel.id === currentLabel.id) {
              currentItem.selectedLabel = null;
            }
          }
        }
        if (currentLabel) {
          currentLabel = self.sat.labelIdMap[currentLabel.previousLabelId];
        }
        currentItem = currentItem.previousItem();
      }
      currentItem = self.nextItem();
      currentLabel = self.sat.labelIdMap[self.labels[i].nextLabelId];
      while (currentItem) {
        for (let j = 0; j < currentItem.labels.length; j++) {
          if (currentItem.labels[j].id === currentLabel.id) {
            currentItem.labels.splice(j, 1);
            if (currentItem.selectedLabel &&
              currentItem.selectedLabel.id === currentLabel.id) {
              currentItem.selectedLabel = null;
            }
          }
        }
        if (currentLabel) {
          currentLabel = self.sat.labelIdMap[currentLabel.nextLabelId];
        }
        currentItem = currentItem.nextItem();
      }
      self.labels.splice(i, 1);
      if (self.selectedLabel && self.selectedLabel.id === labelId) {
        self.selectedLabel = null;
      }
      return;
    }
  }
};

/**
 * Base class for each targeted labeling Image.
 *
 * To define a new tool:
 *
 * function NewTool() {
 *   SatImage.call(this, sat, index, url);
 * }
 *
 * NewTool.prototype = Object.create(SatImage.prototype);
 *
 * @param {Sat} sat: context
 * @param {number} index: index of this item in sat
 * @param {string} url: url to load the item
 */
function SatImage(sat, index, url) {
  let self = this;
  SatItem.call(self, sat, index, url);
  self.image = new Image();
  self.image.onload = function() {
    self.loaded();
  };
  self.image.src = self.url;

  self.divCanvas = document.getElementById('div_canvas');
  self.imageCanvas = document.getElementById('image_canvas');
  self.hiddenCanvas = document.getElementById('hidden_canvas');
  self.mainCtx = self.imageCanvas.getContext('2d');
  self.hiddenCtx = self.hiddenCanvas.getContext('2d');

  self.imageHeight = self.imageCanvas.height;
  self.imageWidth = self.imageCanvas.width;
  self.hoverLabel = null;

  self.MAX_SCALE = 3.0;
  self.MIN_SCALE = 1.0;
  self.SCALE_RATIO = 1.5;

  self._isMouseDown = false;
}

SatImage.prototype = Object.create(SatItem.prototype);

SatImage.prototype.transformPoints = function(points) {
  let self = this;
  if (points) {
    for (let i = 0; i < points.length; i++) {
      points[i] = points[i] * self.scale;
    }
  }
  return points;
};

/**
 * Set the scale of the image in the display
 * @param {float} scale
 */
SatImage.prototype.setScale = function(scale) {
  let self = this;
  // set scale
  if (scale >= self.MIN_SCALE && scale < self.MAX_SCALE) {
    self.scale = scale;
  } else {
    return;
  }
  // handle buttons
  if (self.scale >= self.MIN_SCALE * self.SCALE_RATIO) {
    $('#decrease_btn').attr('disabled', false);
  } else {
    $('#decrease_btn').attr('disabled', true);
  }
  if (self.scale <= self.MAX_SCALE / self.SCALE_RATIO) {
    $('#increase_btn').attr('disabled', false);
  } else {
    $('#increase_btn').attr('disabled', true);
  }
  // resize canvas
  self.imageCanvas.height = self.imageHeight * self.scale;
  self.imageCanvas.width = self.imageWidth * self.scale;
  self.hiddenCanvas.height = self.imageHeight * self.scale;
  self.hiddenCanvas.width = self.imageWidth * self.scale;
};

SatImage.prototype.loaded = function() {
  // Call SatItem loaded
  SatItem.prototype.loaded.call(this);
};

/**
 * Set whether this SatImage is the active one in the sat instance.
 * @param {boolean} active: if this SatImage is active
 */
SatImage.prototype.setActive = function(active) {
  SatItem.prototype.setActive.call(this);
  let self = this;
  let removeBtn = $('#remove_btn');
  let deleteBtn = $('#delete_btn');
  let endBtn = $('#end_btn');
  if (active) {
<<<<<<< HEAD
    self.imageCanvas = document.getElementById('image_canvas');
    self.hiddenCanvas = document.getElementById('hidden_canvas');
    self.mainCtx = self.imageCanvas.getContext('2d');
    self.hiddenCtx = self.hiddenCanvas.getContext('2d');
    self.state = 'free';
    self.lastLabelID = -1;
    self.padBox = self._getPadding();
    self.catSel = document.getElementById('category_select');
    self.catSel.selectedIndex = 0;
    self.occlCheckbox = document.getElementById('occluded_checkbox');
    self.truncCheckbox = document.getElementById('truncated_checkbox');
    document.getElementById('prev_btn').onclick = function() {
      self.sat.gotoItem(self.index - 1);
    };
    document.getElementById('next_btn').onclick = function() {
      self.sat.gotoItem(self.index + 1);
    };
=======
    self.imageCanvas.height = self.imageHeight;
    self.imageCanvas.width = self.imageWidth;
    self.hiddenCanvas.height = self.imageHeight;
    self.hiddenCanvas.width = self.imageWidth;
    self.setScale(self.MIN_SCALE);

    // global listeners
>>>>>>> fe2d8b56
    document.onmousedown = function(e) {
      self._mousedown(e);
    };
    document.onmousemove = function(e) {
      self._mousemove(e);
    };
    document.onmouseup = function(e) {
      self._mouseup(e);
    };
    document.onscroll = function(e) {
      self._scroll(e);
    };

    // buttons
    document.getElementById('prev_btn').onclick = function() {
      self.sat.gotoItem(self.index - 1);
    };
    document.getElementById('next_btn').onclick = function() {
      self.sat.gotoItem(self.index + 1);
    };
    document.getElementById('increase_btn').onclick = function() {
      self._incHandler();
    };
    document.getElementById('decrease_btn').onclick = function() {
      self._decHandler();
    };
    if (endBtn.length) {
      // if the end button exists (we have a sequence) then hook it up
      endBtn.click(function() {
        if (self.selectedLabel) {
          self.deleteLabelById(self.selectedLabel.id, false);
          self.redraw();
        }
      });
    }
    if (deleteBtn.length) {
      deleteBtn.click(function() {
        if (self.selectedLabel) {
          self.deleteLabelById(self.selectedLabel.id);
          self.redraw();
        }
      });
    }
    if (removeBtn.length) {
      removeBtn.click(function() {
        if (self.selectedLabel) {
          self.deleteLabelById(self.selectedLabel.id);
          self.redraw();
        }
      });
    }

    // toolbox
    self.catSel = document.getElementById('category_select');
    self.catSel.selectedIndex = 0;
    self.occlCheckbox = document.getElementById('occluded_checkbox');
    self.truncCheckbox = document.getElementById('truncated_checkbox');

    $('#category_select').change(function() {
      self._changeCat();
    });
    $('[name=\'occluded-checkbox\']').on('switchChange.bootstrapSwitch',
      function() {
        self._occlSwitch();
      });
    $('[name=\'truncated-checkbox\']').on('switchChange.bootstrapSwitch',
      function() {
        self._truncSwitch();
      });

    // TODO: Wenqi
    // traffic light color

    self.lastLabelID = 0;
    self.padBox = self._getPadding();
  } else {
    // .click just adds a function to a list of functions that get executed,
    // therefore we need to turn off the old functions
    if (endBtn.length) {
      endBtn.off();
    }
    if (deleteBtn.length) {
      deleteBtn.off();
    }
    if (removeBtn.length) {
      removeBtn.off();
    }
  }
};

<<<<<<< HEAD
=======
/**
 * Increase button handler
 */
SatImage.prototype._incHandler = function() {
  let self = this;
  self.setScale(self.scale * self.SCALE_RATIO);
  self.redraw();
};

/**
 * Decrease button handler
 */
SatImage.prototype._decHandler = function() {
  let self = this;
  self.setScale(self.scale / self.SCALE_RATIO);
  self.redraw();
};

>>>>>>> fe2d8b56
/**
 * Redraws this SatImage and all labels.
 */
SatImage.prototype.redraw = function() {
  let self = this;
  self.padBox = self._getPadding();
  self.mainCtx.clearRect(0, 0, self.imageCanvas.width,
    self.imageCanvas.height);
  self.hiddenCtx.clearRect(0, 0, self.hiddenCanvas.width,
    self.hiddenCanvas.height);
  self.mainCtx.drawImage(self.image, 0, 0, self.image.width, self.image.height,
    self.padBox.x, self.padBox.y, self.padBox.w, self.padBox.h);
  for (let i = 0; i < self.labels.length; i++) {
    self.labels[i].redraw(self.mainCtx, self.hiddenCtx, self.selectedLabel,
      self.hoverLabel, i);
  }
};

/**
 * Called when this SatImage is active and the mouse is clicked.
 * @param {object} e: mouse event
 */
SatImage.prototype._mousedown = function(e) {
<<<<<<< HEAD
  let self = this;
  if (self._isWithinFrame(e) && self.state === 'free') {
    let mousePos = self._getMousePos(e);
    [self.selectedLabel, self.currHandle] = self._getSelected(mousePos);
    // change checked traits on label selection
    if (self.selectedLabel) {
      for (let i = 0; i < self.catSel.options.length; i++) {
        if (self.catSel.options[i].innerHTML ===
          self.selectedLabel.categoryPath) {
          self.catSel.selectedIndex = i;
          break;
        }
      }
      if ($('[name=\'occluded-checkbox\']').prop('checked') !==
        self.selectedLabel.occl) {
        $('[name=\'occluded-checkbox\']').trigger('click');
      }
      if ($('[name=\'truncated-checkbox\']').prop('checked') !==
        self.selectedLabel.trunc) {
        $('[name=\'truncated-checkbox\']').trigger('click');
      }
      // TODO: Wenqi
      // traffic light color
    }

    if (self.selectedLabel && self.currHandle > 0) {
      // if we have a resize handle
      self.state = 'resize';
      self.resizeID = self.selectedLabel.id;
    } else if (self.currHandle === 0 && self.selectedLabel) {
      // if we have a move handle
      self.movePos = self.selectedLabel.getCurrentPosition();
      self.moveClickPos = mousePos;
      self.state = 'move';
    } else if (!self.selectedLabel) {
      // otherwise, new label
      let cat = self.catSel.options[self.catSel.selectedIndex].innerHTML;
      let occl = self.occlCheckbox.checked;
      let trunc = self.truncCheckbox.checked;
      self.selectedLabel = self.sat.newLabel({categoryPath: cat, occl: occl,
        trunc: trunc, mousePos: mousePos});
      self.state = 'resize';
      self.currHandle = self.selectedLabel.INITIAL_HANDLE;
      self.resizeID = self.selectedLabel.id;
    }
=======
  self._isMouseDown = true;

  if (!this._isWithinFrame(e)) {
    return;
>>>>>>> fe2d8b56
  }

  let mousePos = this._getMousePos(e);
  let currHandle;
  [this.selectedLabel, currHandle] = this._getSelected(mousePos);
  if (this.selectedLabel) {
    this.selectedLabel.setCurrHandle(currHandle);
  }
  // change checked traits on label selection
  if (this.selectedLabel) {
    // label specific handling of mousedown
    this.selectedLabel.mousedown(e);
  } else {
    // otherwise, new label
    this.selectedLabel = this.sat.newLabel({
      category: this.catSel.options[this.catSel.selectedIndex].innerHTML,
      occl: this.occlCheckbox.checked,
      trunc: this.truncCheckbox.checked,
      mousePos: mousePos,
    });
  }
  this.redraw();
};

/**
 * Function to draw the crosshair
 * @param {object} e: mouse event
 */
SatImage.prototype.drawCrossHair = function(e) {
  let divRect = this.divCanvas.getBoundingClientRect();
  let cH = $('#crosshair-h');
  let cV = $('#crosshair-v');
  cH.css('top', e.clientY);
  cH.css('left', divRect.x);
  cH.css('width', divRect.width);
  cV.css('left', e.clientX);
  cV.css('top', divRect.y);
  cV.css('height', divRect.height);
  if (this._isWithinFrame(e)) {
    $('.hair').show();
  } else {
    $('.hair').hide();
  }
};

/**
 * Called when this SatImage is active and the mouse is moved.
 * @param {object} e: mouse event
 */
SatImage.prototype._mousemove = function(e) {
  let mousePos = this._getMousePos(e);
  if (this.sat.LabelType.useCrossHair) {
    this.drawCrossHair(e);
  }
  if (this._isWithinFrame(e)) {
    this.imageCanvas.style.cursor = 'auto';
    // hover effect
    let hoverHandle;
    [this.hoverLabel, hoverHandle] = this._getSelected(mousePos);

    if (this.hoverLabel) {
      this.hoverLabel.setCurrHoverHandle(hoverHandle);
    }
    // label specific handling of mousemove
    if (this.selectedLabel) {
      this.selectedLabel.mousemove(e);
    }

    if (this._isMouseDown && this.selectedLabel) {
      this.imageCanvas.style.cursor = this.selectedLabel.getCursorStyle(
          this.selectedLabel.getCurrHandle());
    } else if (!this._isMouseDown && this.hoverLabel) {
      this.imageCanvas.style.cursor = this.hoverLabel.getCursorStyle(
          this.hoverLabel.getCurrHoverHandle());
    } else {
      this.imageCanvas.style.cursor = 'auto';
    }
  }
  this.redraw();
};

/**
 * Called when this SatImage is active and the mouse is moved.
 * @param {object} e: mouse event
 */
SatImage.prototype._scroll = function(e) {
  let self = this;
  if (self.sat.LabelType.useCrossHair) {
    self.drawCrossHair(e);
  }
  self.redraw();
};

/**
 * Called when this SatImage is active and the mouse is released.
 * @param {object} _: mouse event (unused)
 */
SatImage.prototype._mouseup = function(_) { // eslint-disable-line
<<<<<<< HEAD
  let self = this;
  if (self.state !== 'free') {
    if (self.state === 'resize') {
      // if we resized, we need to reorder ourselves
      if (self.selectedLabel.w < 0) {
        self.selectedLabel.x = self.selectedLabel.x + self.selectedLabel.w;
        self.selectedLabel.w = -1 * self.selectedLabel.w;
      }
      if (self.selectedLabel.h < 0) {
        self.selectedLabel.y = self.selectedLabel.y + self.selectedLabel.h;
        self.selectedLabel.h = -1 * self.selectedLabel.h;
      }
      // remove the box if it's too small
      if (self.selectedLabel.isSmall()) {
        self.selectedLabel.delete();
        self.selectedLabel = null;
      }
    }
    self.state = 'free';
    self.resizeID = null;
    self.movePos = null;
    self.moveClickPos = null;
  }
  // if parent label, make this the selected label in all other SatImages
  if (self.selectedLabel && self.selectedLabel.parent) {
    let currentItem = self.previousItem();
    let currentLabel = self.sat.labelIdMap[self.selectedLabel.previousLabelId];
    while (currentItem) {
      currentItem.selectedLabel = currentLabel;
      currentItem.currHandle = currentItem.selectedLabel.INITIAL_HANDLE;
      if (currentLabel) {
        currentLabel = self.sat.labelIdMap[currentLabel.previousLabelId];
        // TODO: make both be functions, not attributes
      }
      currentItem = currentItem.previousItem();
    }
    currentItem = self.nextItem();
    currentLabel = self.sat.labelIdMap[self.selectedLabel.nextLabelId];
    while (currentItem) {
      currentItem.selectedLabel = currentLabel;
      currentItem.currHandle = currentItem.selectedLabel.INITIAL_HANDLE;
      if (currentLabel) {
        currentLabel = self.sat.labelIdMap[currentLabel.nextLabelId];
      }
      currentItem = currentItem.nextItem();
=======
  self._isMouseDown = false;

  if (this.selectedLabel) {
    // label specific handling of mouseup
    this.selectedLabel.mouseup();
    if (this.selectedLabel.isSmall()) {
      this.deleteLabelById(this.selectedLabel.id);
>>>>>>> fe2d8b56
    }
  }
  this.redraw();
};

/**
 * True if mouse is within the image frame (tighter bound than canvas).
 * @param {object} e: mouse event
 * @return {boolean}: whether the mouse is within the image frame
 */
SatImage.prototype._isWithinFrame = function(e) {
  let rect = this.imageCanvas.getBoundingClientRect();
  let withinImage = (this.padBox
      && rect.x + this.padBox.x < e.clientX
      && e.clientX < rect.x + this.padBox.x + this.padBox.w
      && rect.y + this.padBox.y < e.clientY
      && e.clientY < rect.y + this.padBox.y + this.padBox.h);

  let rectDiv = this.divCanvas.getBoundingClientRect();
  let withinDiv = (rectDiv.x < e.clientX
      && e.clientX < rectDiv.x + rectDiv.width
      && rectDiv.y < e.clientY
      && e.clientY < rectDiv.y + rectDiv.height);
  return withinImage && withinDiv;
};

/**
 * Get the mouse position on the canvas in the image coordinates.
 * @param {object} e: mouse event
 * @return {object}: mouse position (x,y) on the canvas
 */
SatImage.prototype._getMousePos = function(e) {
  let self = this;
  let rect = self.imageCanvas.getBoundingClientRect();
  return {x: (e.clientX - rect.x) / self.scale,
    y: (e.clientY - rect.y) / self.scale};
};

/**
 * Get the padding for the image given its size and canvas size.
 * @return {object}: padding box (x,y,w,h)
 */
SatImage.prototype._getPadding = function() {
  // which dim is bigger compared to canvas
  let xRatio = this.image.width / this.imageCanvas.width;
  let yRatio = this.image.height / this.imageCanvas.height;
  // use ratios to determine how to pad
  let box = {x: 0, y: 0, w: 0, h: 0};
  if (xRatio >= yRatio) {
    box.x = 0;
    box.y = 0.5 * (this.imageCanvas.height - this.imageCanvas.width *
      this.image.height / this.image.width);
    box.w = this.imageCanvas.width;
    box.h = this.imageCanvas.height - 2 * box.y;
  } else {
    box.x = 0.5 * (this.imageCanvas.width - this.imageCanvas.height *
      this.image.width / this.image.height);
    box.y = 0;
    box.w = this.imageCanvas.width - 2 * box.x;
    box.h = this.imageCanvas.height;
  }
  return box;
};

/**
 * Get the label with a given id.
 * @param {number} labelID: id of the sought label
 * @return {ImageLabel}: the sought label
 */
SatImage.prototype._getLabelByID = function(labelID) {
  for (let i = 0; i < this.labels.length; i++) {
    if (this.labels[i].id === labelID) {
      return this.labels[i];
    }
  }
};

/**
 * Get the box and handle under the mouse.
 * @param {object} mousePos: canvas mouse position (x,y)
 * @return {[ImageLabel, number]}: the box and handle (0-9) under the mouse
 */
SatImage.prototype._getSelected = function(mousePos) {
  let pixelData = this.hiddenCtx.getImageData(mousePos.x,
    mousePos.y, 1, 1).data;
  let selectedLabelIndex = null;
  let currHandle = null;
  if (pixelData[3] !== 0) {
    selectedLabelIndex = pixelData[0] * 256 + pixelData[1];
    currHandle = pixelData[2] - 1;
  }
  let selectedLabel = this.labels[selectedLabelIndex];
  return [selectedLabel, currHandle];
};


/**
 * Called when the selected category is changed.
 */
SatImage.prototype._changeCat = function() {
<<<<<<< HEAD
  let self = this;
  if (self.selectedLabel) {
    let option = self.catSel.options[self.catSel.selectedIndex].innerHTML;
    self.selectedLabel.categoryPath = option;
    self.redraw();
=======
  if (this.selectedLabel) {
    this.selectedLabel.name = this.catSel.options[
        this.catSel.selectedIndex].innerHTML;
    this.redraw();
>>>>>>> fe2d8b56
  }
};

/**
 * Called when the occluded checkbox is toggled.
 */
SatImage.prototype._occlSwitch = function() {
    if (this.selectedLabel) {
        this.occl = $('[name=\'occluded-checkbox\']').prop('checked');
    }
};

/**
 * Called when the truncated checkbox is toggled.
 */
SatImage.prototype._truncSwitch = function() {
    if (this.selectedLabel) {
        this.trunc = $('[name=\'truncated-checkbox\']').prop(
            'checked');
    }
};

/**
 * Called when the traffic light color choice is changed.
 */
SatImage.prototype._lightSwitch = function() {
    // TODO: Wenqi
};

/**
 * Base class for all the labeled objects. New label should be instantiated by
 * Sat.newLabel()
 *
 * To define a new tool:
 *
 * function NewObject(id) {
 *   SatLabel.call(this, id);
 * }
 *
 * NewObject.prototype = Object.create(SatLabel.prototype);
 *
 * @param {Sat} sat: The labeling session
 * @param {number | null} id: label object identifier
 * @param {object} ignored: ignored parameter for optional attributes.
 */
function SatLabel(sat, id = -1, ignored = null) {
  this.id = id;
  this.categoryPath = null;
  this.attributes = {};
  this.sat = sat;
  this.parent = null;
  this.children = [];
  this.numChildren = 0;
  this.valid = true;
  this.currHandle = 0;
  this.currHoverHandle = 0;
}

SatLabel.prototype.delete = function() {
  this.valid = false;
  if (this.parent !== null) {
    this.parent.numChildren -= 1;
    if (this.parent.numChildren === 0) this.parent.delete();
  }
  for (let i = 0; i < this.children.length; i++) {
    this.children[i].parent = null;
    this.children[i].delete();
  }
};

SatLabel.prototype.setCurrHandle = function(handle) {
  this.currHandle = Math.max(0, handle);
};

SatLabel.prototype.setCurrHoverHandle = function(handle) {
  this.currHoverHandle = Math.max(0, handle);
};

SatLabel.prototype.getCurrHandle = function() {
  return this.currHandle;
};

SatLabel.prototype.getCurrHoverHandle = function() {
  return this.currHoverHandle;
};

SatLabel.prototype.getRoot = function() {
  if (this.parent === null) return this;
  else return this.parent.getRoot();
};

/**
 * Get the current position of this label.
 */
SatLabel.prototype.getCurrentPosition = function() {

};


SatLabel.prototype.addChild = function(child) {
  this.numChildren += 1;
  this.children.push(child);
};

/**
 * Pick a color based on the label id
 * @return {(number|number|number)[]}
 */
SatLabel.prototype.color = function() {
  return pickColorPalette(this.getRoot().id);
};

/**
 * Convert the color to css style
 * @param {number} alpha: color transparency
 * @return {[number,number,number]}
 */
SatLabel.prototype.styleColor = function(alpha = 255) {
  let c = this.color();
  return sprintf('rgba(%d, %d, %d, %f)', c[0], c[1], c[2], alpha);
};

SatLabel.prototype.encodeBaseJson = function() {
  let self = this;
  let json = {id: self.id, categoryPath: self.categoryPath};
  if (self.parent) {
    json.parent = self.parent.id;
  } else {
    json.parent = -1;
  }
  if (self.children && self.children.length > 0) {
    let childrenIds = [];
    for (let i = 0; i < self.children.length; i++) {
      if (self.children[i].valid) {
        childrenIds.push(self.children[i].id);
      }
    }
    json.children = childrenIds;
  }
  json.previousLabelId = -1;
  json.nextLabelId = -1;
  if (self.previousLabelId) {
    json.previousLabelId = self.previousLabelId;
  }
  if (self.nextLabelId) {
    json.nextLabelId = self.nextLabelId;
  }
  // TODO: remove
  json.keyframe = self.keyframe;
  return json;
};

/**
 * Return json object encoding the label information
 * @return {{id: *}}
 */
SatLabel.prototype.toJson = function() {
  let self = this;
  return self.encodeBaseJson();
};

SatLabel.prototype.decodeBaseJsonVariables = function(json) {
  let self = this;
  self.id = json.id;
  self.categoryPath = json.categoryPath;
  // TODO: remove
  self.keyframe = json.keyframe;
  if (json.previousLabelId > -1) {
    self.previousLabelId = json.previousLabelId;
  }
  if (json.nextLabelId > -1) {
    self.nextLabelId = json.nextLabelId;
  }
};

SatLabel.prototype.decodeBaseJsonPointers = function(json) {
  let self = this;
  let labelIdMap = self.sat.labelIdMap;
<<<<<<< HEAD
  if (json.parent > -1) {
    self.parent = labelIdMap[json.parent];
=======
  labelIdMap[self.id] = self;
  self.sat.lastLabelId = Math.max(self.sat.lastLabelId, self.id);
  if ('parent' in json) {
    self.parent = labelIdMap[json['parent']];
>>>>>>> fe2d8b56
  }
  if (json.children) {
    let childrenIds = json.children;
    for (let i = 0; i < childrenIds.length; i++) {
      self.addChild(labelIdMap[childrenIds[i]]);
    }
  }
};

/**
 * Load label information from json object
 * @param {object} json: JSON representation of this SatLabel.
 */
SatLabel.prototype.fromJsonVariables = function(json) {
  let self = this;
  self.decodeBaseJsonVariables(json);
};

SatLabel.prototype.fromJsonPointers = function(json) {
  let self = this;
  self.decodeBaseJsonPointers(json);
};

SatLabel.prototype.startChange = function() {

};

SatLabel.prototype.updateChange = function() {

};

SatLabel.prototype.finishChange = function() {

};

SatLabel.prototype.redraw = function() {

};

/**
 * Base class for all the labeled objects. New label should be instantiated by
 * Sat.newLabel()
 *
 * To define a new tool:
 *
 * function NewObject(sat, id) {
 *   ImageLabel.call(this, sat, id);
 * }
 *
 * NewObject.prototype = Object.create(ImageLabel.prototype);
 *
 * @param {Sat} sat: The labeling session
 * @param {number | null} id: label object identifier
 * @param {object} optionalAttributes: Optional attributes for the SatLabel.
 */
function ImageLabel(sat, id, optionalAttributes = null) {
  SatLabel.call(this, sat, id, optionalAttributes);
  this.image = sat.currentItem;
}

ImageLabel.prototype = Object.create(SatLabel.prototype);

ImageLabel.useCrossHair = false;

ImageLabel.prototype.getCurrentPosition = function() {

};

/**
 * Get the weighted average between this label and a provided label.
 * @param {ImageLabel} ignoredLabel - The other label.
 * @param {number} ignoredWeight - The weight, b/w 0 and 1, higher
 * corresponds to
 *   closer to the other label.
 * @return {object} - The label's position.
 */
ImageLabel.prototype.getWeightedAvg = function(ignoredLabel, ignoredWeight) {
  return null;
};

/**
 * Set this label to be the weighted average of the two provided labels.
 * @param {ImageLabel} ignoredStartLabel - The first label.
 * @param {ImageLabel} ignoredEndLabel - The second label.
 * @param {number} ignoredWeight - The weight, b/w 0 and 1, higher
 *   corresponds to closer to endLabel.
 */
ImageLabel.prototype.weightedAvg = function(ignoredStartLabel, ignoredEndLabel,
                                            ignoredWeight) {

};

/**
 * Calculate the intersection between this and another ImageLabel
 * @param {ImageLabel} ignoredLabel - The other image label.
 * @return {number} - The intersection between the two labels.
 */
ImageLabel.prototype.intersection = function(ignoredLabel) {
  return 0;
};

/**
 * Calculate the union between this and another ImageLabel
 * @param {ImageLabel} ignoredLabel - The other image label.
 * @return {number} - The union between the two labels.
 */
ImageLabel.prototype.union = function(ignoredLabel) {
  return 0;
};

/**
 * Draw a specified resize handle of this bounding box.
 * @param {object} ctx - Canvas context.
 * @param {number} handleNo - The handle number, i.e. which handle to draw.
 */
ImageLabel.prototype.drawHandle = function(ctx, handleNo) {
  let self = this;
  ctx.save(); // save the canvas context settings
  let posHandle = self.getHandle(handleNo);

  [posHandle.x, posHandle.y] = self.image.transformPoints(
      [posHandle.x, posHandle.y]);

  if (self.isSmall()) {
    ctx.fillStyle = 'rgb(169, 169, 169)';
  } else {
    ctx.fillStyle = self.styleColor();
  }
  ctx.lineWidth = self.LINE_WIDTH;
  if (posHandle) {
    ctx.beginPath();
    ctx.arc(posHandle.x, posHandle.y, self.HANDLE_RADIUS, 0, 2 * Math.PI);
    ctx.fill();
    if (!self.isSmall()) {
      ctx.strokeStyle = 'white';
      ctx.lineWidth = self.OUTLINE_WIDTH;
      ctx.stroke();
    }
  }
  ctx.restore(); // restore the canvas to saved settings
};

<|MERGE_RESOLUTION|>--- conflicted
+++ resolved
@@ -84,7 +84,7 @@
   this.startTime = Date.now();
   this.taskId = null;
   this.projectName = null;
-<<<<<<< HEAD
+  this.ready = false;
   this.getIpInfo();
 }
 
@@ -95,14 +95,6 @@
   let self = this;
   $.getJSON('http://freegeoip.net/json/?callback=?', function(data) {
     self.ipInfo = data;
-=======
-  this.ready = false;
-}
-
-Sat.prototype.getIPAddress = function() {
-  $.getJSON('https://api.ipify.org?format=jsonp&callback=?', function(json) {
-    this.ipAddress = json.ip;
->>>>>>> fe2d8b56
   });
 };
 
@@ -131,7 +123,6 @@
   return newId;
 };
 
-<<<<<<< HEAD
 /**
  * Create a new label for this SAT.
  * @param {object} optionalAttributes - Optional attributes that may be used by
@@ -139,9 +130,6 @@
  * @return {SatLabel} - The new label.
  */
 Sat.prototype.newLabel = function(optionalAttributes) {
-=======
-Sat.prototype.newLabel = function(labelId = -1) {
->>>>>>> fe2d8b56
   let self = this;
   if (labelId < 0) {
     labelId = self.newLabelId();
@@ -179,11 +167,6 @@
  * @param {int} index - Index of the item to go to.
  */
 Sat.prototype.gotoItem = function(index) {
-<<<<<<< HEAD
-  let self = this;
-=======
-  //  TODO: save
->>>>>>> fe2d8b56
   // mod the index to wrap around the list
   let self = this;
   index = (index + self.items.length) % self.items.length;
@@ -197,17 +180,13 @@
   self.currentItem.redraw();
 };
 
-<<<<<<< HEAD
-/**
- * Load this SAT from the back end.
- */
-=======
 Sat.prototype.loaded = function() {
     this.ready = true;
 };
 
-// TODO
->>>>>>> fe2d8b56
+/**
+ * Load this SAT from the back end.
+ */
 Sat.prototype.load = function() {
   let self = this;
   let xhr = new XMLHttpRequest();
@@ -238,11 +217,7 @@
   let self = this;
   let json = self.toJson();
   let xhr = new XMLHttpRequest();
-<<<<<<< HEAD
   xhr.open('POST', './postSave');
-=======
-  xhr.open('POST', './postSubmission');
->>>>>>> fe2d8b56
   xhr.send(JSON.stringify(json));
 };
 
@@ -280,14 +255,7 @@
     categories: self.categories,
     events: self.events,
     userAgent: navigator.userAgent,
-<<<<<<< HEAD
     ipInfo: self.ipInfo,
-=======
-    ipAddress: self.ipAddress,
-    assignmentId: self.assignmentId,
-    projectName: self.projectName,
-    category: self.categories,
->>>>>>> fe2d8b56
   };
 };
 
@@ -297,7 +265,6 @@
  */
 Sat.prototype.fromJson = function(json) {
   let self = this;
-<<<<<<< HEAD
   self.decodeBaseJson(json);
 };
 
@@ -315,13 +282,6 @@
     newLabel.fromJsonVariables(json.labels[i]);
     self.labelIdMap[newLabel.id] = newLabel;
     self.labels.push(newLabel);
-=======
-  if (json.labels) {
-    for (let i = 0; i < json.labels.length; i++) {
-      let newLabel = self.newLabel(json.labels[i].id);
-      newLabel.fromJson(json.labels[i]);
-    }
->>>>>>> fe2d8b56
   }
 
   for (let i = 0; i < json.items.length; i++) {
@@ -335,15 +295,12 @@
 
   self.currentItem = self.items[0];
   self.currentItem.setActive(true);
-<<<<<<< HEAD
   self.categories = json.categories;
 
   for (let i = 0; json.labels && i < json.labels.length; i++) {
     self.labelIdMap[json.labels[i].id].fromJsonPointers(json.labels[i]);
   }
   self.addEvent('start labeling', self.currentItem.index);
-=======
->>>>>>> fe2d8b56
 };
 
 /**
@@ -378,7 +335,6 @@
  * @param {number} index: index of this item in sat
  * @param {string} url: url to load the item
  */
-<<<<<<< HEAD
 function SatItem(sat, index = -1, url = '') {
   let self = this;
   self.sat = sat;
@@ -388,19 +344,6 @@
   self.ready = false; // is this needed?
 }
 
-/**
- * Called when this item is loaded.
- */
-=======
-function SatItem(sat, index = -1, url = null) {
-  this.sat = sat;
-  this.index = index;
-  this.url = url;
-  this.labels = [];
-  this.ready = false;
-  this.attributes = {};
-}
-
 SatItem.prototype.setActive = function(active) {
   if (active) {
     this.addEvent('start labeling', self.index);
@@ -409,7 +352,9 @@
   }
 };
 
->>>>>>> fe2d8b56
+/**
+ * Called when this item is loaded.
+ */
 SatItem.prototype.loaded = function() {
   this.ready = true;
   this.sat.addEvent('loaded', this.index);
@@ -454,7 +399,6 @@
 
 /**
  * Restore this SatItem from JSON.
-<<<<<<< HEAD
  * @param {object} selfJson - JSON representation of this SatItem.
  * @param {string} selfJson.url - This SatItem's url.
  * @param {number} selfJson.index - This SatItem's index in
@@ -468,22 +412,6 @@
   if (selfJson.labelIds) {
     for (let i = 0; i < selfJson.labelIds.length; i++) {
       self.labels.push(self.sat.labelIdMap[selfJson.labelIds[i]]);
-=======
- * @param {object} json - JSON representation of this SatItem.
- * @param {string} json.url - This SatItem's url.
- * @param {number} json.index - This SatItem's index in
- * @param {list} json.labelIDs - The list of label ids of this SatItem's
- *   SatLabels.
- */
-SatItem.prototype.fromJson = function(json) {
-  let self = this;
-  self.url = json.url;
-  // Remove this line because the index is set in Sat.newItem
-  // self.index = json.index;
-  if (json.labels) {
-    for (let i = 0; i < json.labels.length; i++) {
-      self.labels.push(self.sat.labelIdMap[json.labels[i]]);
->>>>>>> fe2d8b56
     }
   }
   self.attributes = json.attributes;
@@ -651,7 +579,6 @@
   let deleteBtn = $('#delete_btn');
   let endBtn = $('#end_btn');
   if (active) {
-<<<<<<< HEAD
     self.imageCanvas = document.getElementById('image_canvas');
     self.hiddenCanvas = document.getElementById('hidden_canvas');
     self.mainCtx = self.imageCanvas.getContext('2d');
@@ -669,7 +596,9 @@
     document.getElementById('next_btn').onclick = function() {
       self.sat.gotoItem(self.index + 1);
     };
-=======
+
+    // there may be some tension between this and the above block of code
+    // TODO: test
     self.imageCanvas.height = self.imageHeight;
     self.imageCanvas.width = self.imageWidth;
     self.hiddenCanvas.height = self.imageHeight;
@@ -677,7 +606,6 @@
     self.setScale(self.MIN_SCALE);
 
     // global listeners
->>>>>>> fe2d8b56
     document.onmousedown = function(e) {
       self._mousedown(e);
     };
@@ -768,8 +696,6 @@
   }
 };
 
-<<<<<<< HEAD
-=======
 /**
  * Increase button handler
  */
@@ -788,7 +714,6 @@
   self.redraw();
 };
 
->>>>>>> fe2d8b56
 /**
  * Redraws this SatImage and all labels.
  */
@@ -812,7 +737,6 @@
  * @param {object} e: mouse event
  */
 SatImage.prototype._mousedown = function(e) {
-<<<<<<< HEAD
   let self = this;
   if (self._isWithinFrame(e) && self.state === 'free') {
     let mousePos = self._getMousePos(e);
@@ -858,12 +782,10 @@
       self.currHandle = self.selectedLabel.INITIAL_HANDLE;
       self.resizeID = self.selectedLabel.id;
     }
-=======
   self._isMouseDown = true;
 
   if (!this._isWithinFrame(e)) {
     return;
->>>>>>> fe2d8b56
   }
 
   let mousePos = this._getMousePos(e);
@@ -962,53 +884,6 @@
  * @param {object} _: mouse event (unused)
  */
 SatImage.prototype._mouseup = function(_) { // eslint-disable-line
-<<<<<<< HEAD
-  let self = this;
-  if (self.state !== 'free') {
-    if (self.state === 'resize') {
-      // if we resized, we need to reorder ourselves
-      if (self.selectedLabel.w < 0) {
-        self.selectedLabel.x = self.selectedLabel.x + self.selectedLabel.w;
-        self.selectedLabel.w = -1 * self.selectedLabel.w;
-      }
-      if (self.selectedLabel.h < 0) {
-        self.selectedLabel.y = self.selectedLabel.y + self.selectedLabel.h;
-        self.selectedLabel.h = -1 * self.selectedLabel.h;
-      }
-      // remove the box if it's too small
-      if (self.selectedLabel.isSmall()) {
-        self.selectedLabel.delete();
-        self.selectedLabel = null;
-      }
-    }
-    self.state = 'free';
-    self.resizeID = null;
-    self.movePos = null;
-    self.moveClickPos = null;
-  }
-  // if parent label, make this the selected label in all other SatImages
-  if (self.selectedLabel && self.selectedLabel.parent) {
-    let currentItem = self.previousItem();
-    let currentLabel = self.sat.labelIdMap[self.selectedLabel.previousLabelId];
-    while (currentItem) {
-      currentItem.selectedLabel = currentLabel;
-      currentItem.currHandle = currentItem.selectedLabel.INITIAL_HANDLE;
-      if (currentLabel) {
-        currentLabel = self.sat.labelIdMap[currentLabel.previousLabelId];
-        // TODO: make both be functions, not attributes
-      }
-      currentItem = currentItem.previousItem();
-    }
-    currentItem = self.nextItem();
-    currentLabel = self.sat.labelIdMap[self.selectedLabel.nextLabelId];
-    while (currentItem) {
-      currentItem.selectedLabel = currentLabel;
-      currentItem.currHandle = currentItem.selectedLabel.INITIAL_HANDLE;
-      if (currentLabel) {
-        currentLabel = self.sat.labelIdMap[currentLabel.nextLabelId];
-      }
-      currentItem = currentItem.nextItem();
-=======
   self._isMouseDown = false;
 
   if (this.selectedLabel) {
@@ -1016,7 +891,6 @@
     this.selectedLabel.mouseup();
     if (this.selectedLabel.isSmall()) {
       this.deleteLabelById(this.selectedLabel.id);
->>>>>>> fe2d8b56
     }
   }
   this.redraw();
@@ -1117,18 +991,11 @@
  * Called when the selected category is changed.
  */
 SatImage.prototype._changeCat = function() {
-<<<<<<< HEAD
   let self = this;
   if (self.selectedLabel) {
     let option = self.catSel.options[self.catSel.selectedIndex].innerHTML;
     self.selectedLabel.categoryPath = option;
     self.redraw();
-=======
-  if (this.selectedLabel) {
-    this.selectedLabel.name = this.catSel.options[
-        this.catSel.selectedIndex].innerHTML;
-    this.redraw();
->>>>>>> fe2d8b56
   }
 };
 
@@ -1307,16 +1174,12 @@
 SatLabel.prototype.decodeBaseJsonPointers = function(json) {
   let self = this;
   let labelIdMap = self.sat.labelIdMap;
-<<<<<<< HEAD
+  labelIdMap[self.id] = self;
+  self.sat.lastLabelId = Math.max(self.sat.lastLabelId, self.id);
   if (json.parent > -1) {
     self.parent = labelIdMap[json.parent];
-=======
-  labelIdMap[self.id] = self;
-  self.sat.lastLabelId = Math.max(self.sat.lastLabelId, self.id);
-  if ('parent' in json) {
-    self.parent = labelIdMap[json['parent']];
->>>>>>> fe2d8b56
-  }
+  }
+
   if (json.children) {
     let childrenIds = json.children;
     for (let i = 0; i < childrenIds.length; i++) {
